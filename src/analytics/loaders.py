--- conflicted
+++ resolved
@@ -100,7 +100,6 @@
     return None
 
 
-<<<<<<< HEAD
 def _normalise_record_data(record: Mapping) -> dict:
     """Return the payload section of a Contífico record."""
 
@@ -126,8 +125,6 @@
     return result
 
 
-=======
->>>>>>> 862a62b5
 def _extract_from_payload(record: dict, *candidates: str) -> object | None:
     data = _normalise_record_data(record)
     for key in candidates:
@@ -389,11 +386,7 @@
 
 
 def _iter_stock_levels(record: dict) -> Iterator[StockLevel]:
-<<<<<<< HEAD
     data = _normalise_record_data(record)
-=======
-    data = record.get("data") or {}
->>>>>>> 862a62b5
     raw_product_id = _first_non_empty(
         data,
         ("producto_id", "product_id", "variant_id", "id"),
