# Inventario Contifico

Herramientas básicas para sincronizar el catálogo de Contifico con un almacén local.

## Requisitos iniciales

1. Crear un entorno virtual:
   ```bash
   python -m venv .venv
   source .venv/bin/activate
   ```
2. Instalar dependencias:
   ```bash
   pip install -r requirements.txt
   ```
3. Copiar el archivo de variables de entorno y completarlo:
   ```bash
   cp .env.example .env
   ```

## Variables de entorno

| Variable | Descripción |
| --- | --- |
| `CONTIFICO_API_KEY` | API Key provista por Contífico. |
| `CONTIFICO_API_TOKEN` | API Token asociado a la clave anterior. |
| `CONTIFICO_API_BASE_URL` | (Opcional) URL base de la API, útil para entornos de prueba. |
| `INVENTORY_DB_PATH` | (Opcional) Ruta al archivo SQLite. Por defecto `data/inventory.db`. |
| `SYNC_BATCH_SIZE` | (Opcional) Tamaño de lote usado para escritura en base de datos. |
| `CONTIFICO_PAGE_SIZE` | (Opcional) Registros solicitados por página a la API (por defecto 200). |
| `LOG_LEVEL` | (Opcional) Nivel de logging (`INFO`, `DEBUG`, etc.) para ver el detalle de las operaciones. |
| `LOG_FILE` | (Opcional) Ruta de archivo donde persistir los logs además de la consola. |

Las variables se cargan automáticamente mediante [`python-dotenv`](https://github.com/theskumar/python-dotenv).

## Sincronización de datos

La plataforma web expone un botón de **"Sincronizar ahora"** que lanza, en segundo plano, la
descarga de todos los catálogos disponibles en la API pública de Contífico y guarda los resultados
en la base SQLite configurada. Se incluyen los módulos de inventario (categorías, marcas,
<<<<<<< HEAD
variantes, productos, bodegas y guías de remisión), los documentos del registro (`GET
/registro/documento/` para ventas y compras), el catálogo general de documentos (`GET /documento/`),
las transacciones (`GET /registro/transaccion/`), las personas (`GET /persona/`) y los centros de
costo (`GET /contabilidad/centro-costo/`). Opcionalmente puedes indicar un punto de partida
(`since`) usando el selector de fecha/hora para restringir la importación a cambios recientes.
=======
variantes, productos, bodegas, guías de remisión y movimientos), los documentos del registro
(`GET /registro/documento/` para ventas y compras), el catálogo general de documentos (`GET
/documento/`), las transacciones (`GET /registro/transaccion/`), las personas (`GET /persona/`) y los
centros de costo (`GET /contabilidad/centro-costo/`). Opcionalmente puedes indicar un punto de
partida (`since`) usando el selector de fecha/hora para restringir la importación a cambios
recientes.
>>>>>>> f93750b7

Para grandes volúmenes de información la sincronización se realiza en lotes: el cliente solicita
páginas al API (`CONTIFICO_PAGE_SIZE`) y la capa de persistencia agrupa los registros recibidos
(`SYNC_BATCH_SIZE`) antes de confirmarlos en disco. Así evitamos saturar memoria al descargar todos
los catálogos y documentos históricos.

El catálogo de plan de cuentas (`GET /contabilidad/cuenta-contable/`) responde con mayor lentitud
cuando se solicitan páginas muy grandes, por lo que el cliente impone un límite máximo de 100
registros por solicitud para prevenir *timeouts*. Si indicas un `--page-size` o `CONTIFICO_PAGE_SIZE`
mayor, ese valor se recortará automáticamente al umbral permitido para este recurso específico.

Desde el formulario web puedes elegir **qué módulos sincronizar** (deja las casillas vacías para
traer todo) y activar un modo de **descarga completa** que ignora el historial guardado para volver a
pedir cada documento.

El panel consume internamente el endpoint `POST /api/sync`, que queda disponible si deseas
integrarlo con otras herramientas (por ejemplo, programar sincronizaciones desde un cron externo).

También puedes forzar una recarga total desde la API agregando `full_refresh=true` en la URL.

Si necesitas ejecutar la sincronización fuera del entorno web, el módulo
`src/ingestion/sync_inventory.py` expone la misma lógica a través de la función
`synchronise_inventory` y mantiene la interfaz de línea de comandos como alternativa.
Los argumentos opcionales permiten seleccionar módulos (`--resources products sales`), forzar un
recorrido completo (`--full-refresh`) o ajustar el paginado remoto (`--page-size 500`).

### Registro de actividad y diagnósticos

Para auditar las peticiones hechas a Contífico y depurar errores, activa el modo detallado en tu
archivo `.env`:

```ini
LOG_LEVEL=DEBUG
LOG_FILE=logs/contifico.log
```

Con estos ajustes el sistema registrará cada request y response (incluyendo parámetros y cuerpos
truncados) tanto en consola como en el archivo indicado. El directorio del archivo se crea de forma
automática. Revisa el log cuando se produzcan errores de sincronización para identificar qué payload
generó la respuesta de error de la API.

### Esquema de la base de datos

El repositorio crea automáticamente un archivo SQLite con una tabla por endpoint sincronizado:
<<<<<<< HEAD
`categories`, `brands`, `variants`, `products`, `warehouses`, `remission_guides`, `purchases`,
`sales`, `documents`, `registry_transactions`, `persons`, `cost_centers` y la tabla auxiliar
`sync_state` para almacenar la última ejecución por recurso.
=======
`categories`, `brands`, `variants`, `products`, `warehouses`, `inventory_movements`,
`remission_guides`, `purchases`, `sales`, `documents`, `registry_transactions`, `persons`,
`cost_centers` y la tabla auxiliar `sync_state` para almacenar la última ejecución por recurso.
>>>>>>> f93750b7
Cada registro incluye la
versión completa del JSON devuelto por la API, marcas de actualización (`updated_at`,
`fecha_modificacion`, `fecha`, etc.) y de captura (`fetched_at`).

## Estructura del proyecto

```
├── src/
│   ├── contifico_client.py    # Cliente HTTP para la API de Contifico
│   ├── persistence.py         # Acceso a la base de datos SQLite
│   ├── ingestion/
│   │   └── sync_inventory.py  # Script de sincronización incremental
│   └── web/
│       ├── app.py             # Aplicación FastAPI para visualizar el inventario
│       ├── templates/         # Vistas Jinja2 para el panel web
│       └── static/            # Recursos estáticos (CSS, imágenes, etc.)
├── requirements.txt
├── .env.example
└── README.md
```

## Plataforma web

La carpeta `src/web` contiene una aplicación [FastAPI](https://fastapi.tiangolo.com/) con vistas
en Jinja2 que permite consultar el estado del inventario sincronizado y servirá de base para los
análisis que se añadirán más adelante.

Para ejecutar la aplicación localmente:

```bash
uvicorn src.web.app:app --reload
```

Luego abre <http://127.0.0.1:8000> en tu navegador. La página principal muestra un resumen de los
recursos sincronizados (número de registros y fechas de actualización), un formulario para lanzar
sincronizaciones y un roadmap con los próximos análisis a construir.

## Despliegue recomendado en una VPS

1. **Preparar el servidor**
   - Instala Python 3.11 o superior y herramientas básicas: `sudo apt update && sudo apt install python3-venv git`.
   - Crea un usuario dedicado (opcional) y clona el repositorio en `/opt/inventario-contifico`.

2. **Configurar el entorno de ejecución**
   ```bash
   cd /opt/inventario-contifico
   python3 -m venv .venv
   source .venv/bin/activate
   pip install --upgrade pip
   pip install -r requirements.txt
   cp .env.example .env  # completa las credenciales de Contífico
   mkdir -p data && touch data/inventory.db
   ```

3. **Servicio con Uvicorn + Systemd** (archivo `/etc/systemd/system/inventario.service`):

   ```ini
   [Unit]
   Description=Inventario Contifico
   After=network.target

   [Service]
   User=www-data
   WorkingDirectory=/opt/inventario-contifico
   Environment="PATH=/opt/inventario-contifico/.venv/bin"
   Environment="LOG_LEVEL=INFO"
   Environment="LOG_FILE=/opt/inventario-contifico/logs/contifico.log"
   ExecStart=/opt/inventario-contifico/.venv/bin/uvicorn src.web.app:app --host 0.0.0.0 --port 8000
   Restart=on-failure

   [Install]
   WantedBy=multi-user.target
   ```

   Crea el directorio de logs (`sudo mkdir -p /opt/inventario-contifico/logs && sudo chown www-data:www-data /opt/inventario-contifico/logs`).
   Aplica los cambios: `sudo systemctl daemon-reload && sudo systemctl enable --now inventario`.

4. **Exponer la aplicación**
   - Para HTTPS y dominio propio, configura un proxy inverso (Nginx o Caddy) que apunte a
     `http://127.0.0.1:8000` y gestione certificados con Let's Encrypt.
   - Si deseas orquestar sincronizaciones programadas, puedes usar `cron` para invocar el endpoint
     `POST /api/sync` mediante `curl` o `systemd timers`.

## Próximos pasos sugeridos

- Añadir pruebas automáticas para la capa de persistencia y la API.
- Incorporar visualizaciones de KPIs y comparativas históricas en el panel web.
- Extender el cliente con endpoints adicionales según las necesidades del negocio.<|MERGE_RESOLUTION|>--- conflicted
+++ resolved
@@ -38,20 +38,11 @@
 La plataforma web expone un botón de **"Sincronizar ahora"** que lanza, en segundo plano, la
 descarga de todos los catálogos disponibles en la API pública de Contífico y guarda los resultados
 en la base SQLite configurada. Se incluyen los módulos de inventario (categorías, marcas,
-<<<<<<< HEAD
 variantes, productos, bodegas y guías de remisión), los documentos del registro (`GET
 /registro/documento/` para ventas y compras), el catálogo general de documentos (`GET /documento/`),
 las transacciones (`GET /registro/transaccion/`), las personas (`GET /persona/`) y los centros de
 costo (`GET /contabilidad/centro-costo/`). Opcionalmente puedes indicar un punto de partida
 (`since`) usando el selector de fecha/hora para restringir la importación a cambios recientes.
-=======
-variantes, productos, bodegas, guías de remisión y movimientos), los documentos del registro
-(`GET /registro/documento/` para ventas y compras), el catálogo general de documentos (`GET
-/documento/`), las transacciones (`GET /registro/transaccion/`), las personas (`GET /persona/`) y los
-centros de costo (`GET /contabilidad/centro-costo/`). Opcionalmente puedes indicar un punto de
-partida (`since`) usando el selector de fecha/hora para restringir la importación a cambios
-recientes.
->>>>>>> f93750b7
 
 Para grandes volúmenes de información la sincronización se realiza en lotes: el cliente solicita
 páginas al API (`CONTIFICO_PAGE_SIZE`) y la capa de persistencia agrupa los registros recibidos
@@ -96,15 +87,9 @@
 ### Esquema de la base de datos
 
 El repositorio crea automáticamente un archivo SQLite con una tabla por endpoint sincronizado:
-<<<<<<< HEAD
 `categories`, `brands`, `variants`, `products`, `warehouses`, `remission_guides`, `purchases`,
 `sales`, `documents`, `registry_transactions`, `persons`, `cost_centers` y la tabla auxiliar
 `sync_state` para almacenar la última ejecución por recurso.
-=======
-`categories`, `brands`, `variants`, `products`, `warehouses`, `inventory_movements`,
-`remission_guides`, `purchases`, `sales`, `documents`, `registry_transactions`, `persons`,
-`cost_centers` y la tabla auxiliar `sync_state` para almacenar la última ejecución por recurso.
->>>>>>> f93750b7
 Cada registro incluye la
 versión completa del JSON devuelto por la API, marcas de actualización (`updated_at`,
 `fecha_modificacion`, `fecha`, etc.) y de captura (`fetched_at`).
